/* (C) Robolancers 2025 */
package frc.robot.commands;

import static edu.wpi.first.units.Units.Inches;
import static edu.wpi.first.units.Units.Meter;

import edu.wpi.first.math.geometry.Pose2d;
import edu.wpi.first.math.geometry.Pose3d;
import edu.wpi.first.math.geometry.Rotation2d;
import edu.wpi.first.math.geometry.Transform2d;
import edu.wpi.first.units.measure.Distance;
import edu.wpi.first.wpilibj.DriverStation;
import edu.wpi.first.wpilibj.DriverStation.Alliance;
import edu.wpi.first.wpilibj2.command.Command;
import frc.robot.RobotConstants;
import frc.robot.subsystems.drivetrain.SwerveDrive;
import frc.robot.util.AprilTagUtil;
import java.util.HashMap;
import java.util.List;
import java.util.Map;
import java.util.Optional;
import java.util.function.DoubleSupplier;

public class StationAlign {

  public static final Map<Integer, Pose2d> stationPoses = new HashMap<>();

  private static final Distance kStationDistance = Inches.of(14);
<<<<<<< HEAD
  private static final Rotation2d kStationAlignmentRotation = Rotation2d.kCCW_90deg;

  private static final Transform2d kStationAlignTransform =
      new Transform2d(kStationDistance, Meter.zero(), kStationAlignmentRotation);
=======
  private static final Rotation2d kStationAlignmentRotation = Rotation2d.fromDegrees(0);
>>>>>>> 75b63ff1

  private static final List<Integer> blueStationTagIDs = List.of(12, 13);
  private static final List<Integer> redStationTagIDs = List.of(1, 2);

  private static final List<Pose2d> blueStationTags = AprilTagUtil.tagIDsToPoses(blueStationTagIDs);
  private static final List<Pose2d> redStationTags = AprilTagUtil.tagIDsToPoses(redStationTagIDs);

  /**
   * This method is run when DriverStation connects to save computations mid-match, only the station
   * poses are loaded
   */
  public static void loadStationAlignmentPoses() {
    for (int i = 0; i < blueStationTagIDs.size(); i++) {
      int blueStationID = blueStationTagIDs.get(i);
      int redStationID = redStationTagIDs.get(i);

      stationPoses.computeIfAbsent(blueStationID, StationAlign::getNearestCenterAlign);
      stationPoses.computeIfAbsent(redStationID, StationAlign::getNearestCenterAlign);
    }
  }

  /**
   * Finds the pose of the nearest station tag
   *
   * @param robotPose the pose of the robot to find the nearest station tag pose for
   * @return null if robot alliance is unknown, otherwise a valid station tag pose
   */
  public static Pose2d getNearestStationPose(Pose2d robotPose) {
    // `Optional` means the Alliance may not exist yet, which must be handled to proceed
    Optional<Alliance> alliance = DriverStation.getAlliance();

    if (alliance.isEmpty()) return null;

    List<Pose2d> stationTagPoses =
        alliance.get().equals(Alliance.Red) ? redStationTags : blueStationTags;

    return robotPose.nearest(stationTagPoses);
  }

  /**
   * Finds the ID of the nearest station tag on the alliance side
   *
   * @param robotPose the pose of the robot to find the nearest station tag ID for
   * @return -1 if robot alliance is unknown, otherwise a valid station tag ID
   */
  public static int getNearestStationID(Pose2d robotPose) {
    Pose2d nearest = getNearestStationPose(robotPose);

    // handle the null that getNearestStationPose() may return when robot alliance is unknown
    if (nearest == null) return -1;

    return RobotConstants.kAprilTagFieldLayout.getTags().stream()
        .filter(tag -> tag.pose.toPose2d().equals(nearest))
        .toList()
        .get(0)
        .ID;
  }

  /**
   * Intended for aligning to the station
   *
   * @param stationTagID a valid station tag ID
   * @return null if no station tag of the ID specified is found, otherwise a valid robot pose
   *     aligned with the center of the nearest station tag
   */
  private static Pose2d getNearestCenterAlign(int stationTagID) {
    // `Optional` here means there may not be a tag with the specified ID, again must be handled
    Optional<Pose3d> tagPose = RobotConstants.kAprilTagFieldLayout.getTagPose(stationTagID);

    if (tagPose.isEmpty()) return null;

    Pose2d aprilTagPose = tagPose.get().toPose2d();

    Pose2d resultPose = aprilTagPose.plus(kStationAlignTransform);

    return resultPose;
  }

  /** Drives to align against the center of the nearest station, no manual driving */
  public static Command goToNearestCenterAlign(SwerveDrive swerveDrive) {
    return swerveDrive.driveToFieldPose(
        () -> {
          final Pose2d target = stationPoses.get(getNearestStationID(swerveDrive.getPose()));
          swerveDrive.setAlignmentSetpoint(target);
          return target;
        });
  }

  /** Maintain translational driving while rotating toward the nearest station tag */
  public static Command rotateToNearestStationTag(
      SwerveDrive swerveDrive, DoubleSupplier x, DoubleSupplier y) {
    return swerveDrive.driveFixedHeading(
        x,
        y,
        () ->
            getNearestStationPose(swerveDrive.getPose())
                .getRotation()
                .plus(kStationAlignmentRotation));
  }
}<|MERGE_RESOLUTION|>--- conflicted
+++ resolved
@@ -26,14 +26,10 @@
   public static final Map<Integer, Pose2d> stationPoses = new HashMap<>();
 
   private static final Distance kStationDistance = Inches.of(14);
-<<<<<<< HEAD
-  private static final Rotation2d kStationAlignmentRotation = Rotation2d.kCCW_90deg;
+  private static final Rotation2d kStationAlignmentRotation = Rotation2d.kZero;
 
   private static final Transform2d kStationAlignTransform =
       new Transform2d(kStationDistance, Meter.zero(), kStationAlignmentRotation);
-=======
-  private static final Rotation2d kStationAlignmentRotation = Rotation2d.fromDegrees(0);
->>>>>>> 75b63ff1
 
   private static final List<Integer> blueStationTagIDs = List.of(12, 13);
   private static final List<Integer> redStationTagIDs = List.of(1, 2);
