/* (C) Robolancers 2025 */
package frc.robot;

import static edu.wpi.first.units.Units.MetersPerSecond;
import static edu.wpi.first.units.Units.Volts;

import edu.wpi.first.epilogue.Logged;
import edu.wpi.first.math.MathUtil;
import edu.wpi.first.wpilibj.XboxController;
import edu.wpi.first.wpilibj2.command.Command;
import edu.wpi.first.wpilibj2.command.Commands;
import edu.wpi.first.wpilibj2.command.button.CommandXboxController;
import edu.wpi.first.wpilibj2.command.button.RobotModeTriggers;
import edu.wpi.first.wpilibj2.command.button.Trigger;
<<<<<<< HEAD
=======
import frc.robot.auto.AutomaticAutonomousMaker3000;
import frc.robot.commands.HomingCommands;
import frc.robot.commands.ProcessorAlign;
import frc.robot.commands.ReefAlign;
import frc.robot.commands.StationAlign;
>>>>>>> 146a84d3
import frc.robot.subsystems.AlgaeSuperstructure;
import frc.robot.subsystems.AlgaeSuperstructure.AlgaeSetpoint;
import frc.robot.subsystems.CoralSuperstructure.CoralScorerSetpoint;
import frc.robot.subsystems.algaeIntakePivot.AlgaeIntakePivot;
import frc.robot.subsystems.algaeIntakeRollers.AlgaeIntakeRollers;
import frc.robot.subsystems.drivetrain.DrivetrainConstants;
<<<<<<< HEAD
=======
import frc.robot.subsystems.drivetrain.DrivetrainSim;
import frc.robot.subsystems.drivetrain.SwerveDrive;
import frc.robot.subsystems.elevator.Elevator;
import frc.robot.subsystems.elevator.ElevatorConstants;
import frc.robot.subsystems.elevatorarm.ElevatorArm;
import frc.robot.subsystems.elevatorarm.ElevatorArmConstants;
import frc.robot.subsystems.vision.Vision;
>>>>>>> 146a84d3
import frc.robot.util.ReefPosition;
import java.util.function.DoubleSupplier;

@Logged
public class RobotContainer {
  //   private SwerveDrive drivetrain = SwerveDrive.create();
  private AlgaeIntakePivot algaePivot = AlgaeIntakePivot.create();
  private AlgaeIntakeRollers algaeRollers = AlgaeIntakeRollers.create();
  //   private CoralEndEffector coralEndEffector = CoralEndEffector.create();
  //   private ElevatorArm elevatorArm = ElevatorArm.create();
  //   private Elevator elevator = Elevator.create();

  //   private CoralSuperstructure coralSuperstructure =
  //       new CoralSuperstructure(elevator, elevatorArm, coralEndEffector);
  private AlgaeSuperstructure algaeSuperstructure =
      new AlgaeSuperstructure(algaePivot, algaeRollers);

<<<<<<< HEAD
  //   private Vision vision =
  //       Vision.create(
  //           // Java 21 pattern matching switch would be nice
  //           (drivetrain instanceof DrivetrainSim)
  //               ? ((DrivetrainSim) drivetrain)::getActualPose
  //               : drivetrain::getPose,
  //           visionEst ->
  //               drivetrain.addVisionMeasurement(
  //                   visionEst.estimate().estimatedPose.toPose2d(),
  //                   visionEst.estimate().timestampSeconds,
  //                   visionEst.stdDevs()),
  //           reefVisionEst ->
  //               drivetrain.addReefVisionMeasurement(
  //                   reefVisionEst.estimate().estimatedPose.toPose2d(),
  //                   reefVisionEst.estimate().timestampSeconds,
  //                   reefVisionEst.stdDevs()));
=======
  private AutomaticAutonomousMaker3000 automaker =
      new AutomaticAutonomousMaker3000(drivetrain, coralSuperstructure);

  private Vision vision =
      Vision.create(
          // Java 21 pattern matching switch would be nice
          (drivetrain instanceof DrivetrainSim)
              ? ((DrivetrainSim) drivetrain)::getActualPose
              : drivetrain::getPose,
          visionEst ->
              drivetrain.addVisionMeasurement(
                  visionEst.estimate().estimatedPose.toPose2d(),
                  visionEst.estimate().timestampSeconds,
                  visionEst.stdDevs()),
          reefVisionEst ->
              drivetrain.addReefVisionMeasurement(
                  reefVisionEst.estimate().estimatedPose.toPose2d(),
                  reefVisionEst.estimate().timestampSeconds,
                  reefVisionEst.stdDevs()));
>>>>>>> 146a84d3

  private CommandXboxController driver = new CommandXboxController(0);
  private XboxController manipulator = new XboxController(1);

  private Trigger isSlowMode = new Trigger(() -> false);

  private DoubleSupplier driverForward =
      () ->
          -MathUtil.applyDeadband(driver.getLeftY(), 0.05)
              * (isSlowMode.getAsBoolean()
                  ? 2
                  : DrivetrainConstants.kMaxLinearVelocity.in(MetersPerSecond));
  private DoubleSupplier driverStrafe =
      () ->
          -MathUtil.applyDeadband(driver.getLeftX(), 0.05)
              * (isSlowMode.getAsBoolean()
                  ? 2
                  : DrivetrainConstants.kMaxLinearVelocity.in(MetersPerSecond));
  private DoubleSupplier driverTurn = () -> -MathUtil.applyDeadband(driver.getRightX(), 0.05) * 5;

  // robot queued states
  private ReefPosition queuedReefPosition = ReefPosition.NONE;
  private CoralScorerSetpoint queuedSetpoint = CoralScorerSetpoint.NEUTRAL;

  //   private SuperstructureVisualizer stateVisualizer =
  //       new SuperstructureVisualizer(
  //           () -> elevator.getHeight(), () -> elevatorArm.getAngle(), () ->
  // algaePivot.getAngle());

  private boolean isDriverOverride = false;

  public RobotContainer() {

    // home everything on robot start
    RobotModeTriggers.disabled()
        .negate()
        .onTrue(algaePivot.homeMechanism().onlyIf(() -> !algaePivot.pivotIsHomed()));
    // .onTrue(HomingCommands.homeEverything(elevator, algaePivot));

    // drive
    // drivetrain.setDefaultCommand(drivetrain.teleopDrive(driverForward, driverStrafe,
    // driverTurn));

    // algae default commands (stalling rollers, default algae pivot setpoint)
    algaeRollers.setDefaultCommand(algaeRollers.setMechanismVoltage(() -> Volts.zero()));
    algaePivot.setDefaultCommand(algaePivot.goToAngle(() -> AlgaeSetpoint.NEUTRAL.getAlgaeAngle()));

    // elevator.setDefaultCommand(
    //     elevator.goToHeight(() -> CoralScorerSetpoint.NEUTRAL.getElevatorHeight()));
    // elevatorArm.setDefaultCommand(
    //     elevatorArm.goToAngle(() -> CoralScorerSetpoint.NEUTRAL.getArmAngle()));
    // coralEndEffector.setDefaultCommand(coralEndEffector.stallCoralIfDetected());

    // when both are about to collide, move elevator out of the way until the algae pivot is out of
    // the collision zone
    // new Trigger(algaePivot::inCollisionZone)
    //     .and(new Trigger(elevator::inCollisionZone))
    //     .onTrue(
    //         elevator
    //             .goToHeight(() -> ElevatorConstants.kElevatorDangerHeight.plus(Meters.of(0.1)))
    //             .until(new Trigger(algaePivot::inCollisionZone).negate()));

    configureBindings();
  }

  private void configureBindings() {
    // driver controls
    // score coral / flip off algae
    driver.y().toggleOnTrue(algaeSuperstructure.prepareClimb());
    driver.a().onTrue(algaeSuperstructure.climb());
    // driver.leftBumper().whileTrue(algaeRollers.intake());
    driver.rightBumper().whileTrue(algaeRollers.outtake());

    // // --- CORAL AUTOMATED CONTROLS ---

    // // coral feeding
    // driver
    //     .rightBumper()
    //     .whileTrue(
    //         StationAlign.rotateToNearestStationTag(drivetrain, driverForward, driverStrafe)
    //             .alongWith(coralSuperstructure.feedCoral()));

    // // coral outtake
    // driver
    //     .rightTrigger()
    //     .whileTrue( // while right trigger is pressed:
    //         Commands.runOnce(() -> isDriverOverride = false)
    //             .andThen(
    //                 // either align to reef or coral based on how far we are away
    //                 // rotate to reef until we're close enough
    //                 ReefAlign.rotateToNearestReefTag(drivetrain, driverForward, driverStrafe)
    //                     .until(
    //                         () ->
    //                             ReefAlign.isWithinReefRange(
    //                                     drivetrain,
    //                                     ReefAlign
    //                                         .kMechanismDeadbandThreshold) // use mechanism
    // threshold
    //                                 // cuz we
    //                                 // wanna be close before aligning
    //                                 // in this case
    //                                 && Math.hypot(
    //                                         driverForward.getAsDouble(),
    // driverStrafe.getAsDouble())
    //                                     <= 0.05
    //                                 && !isDriverOverride)
    //                     .andThen(
    //                         // when we get close enough, align to reef, but only while we're
    // close
    //                         // enough
    //                         ReefAlign.alignToReef(drivetrain, () -> queuedReefPosition)
    //                             .onlyWhile(
    //                                 () ->
    //                                     ReefAlign.isWithinReefRange(
    //                                             drivetrain,
    // ReefAlign.kMechanismDeadbandThreshold)
    //                                         && Math.hypot(
    //                                                 driverForward.getAsDouble(),
    //                                                 driverStrafe.getAsDouble())
    //                                             <= 0.05
    //                                         &&
    //                                         // allow driver control to be taken back when
    //                                         // driverOverride becomes true
    //                                         !isDriverOverride))
    //                     // when we get far away, repeat the command
    //                     .repeatedly()
    //                     .alongWith( // and run the mechanism to where we need to go
    //                         coralSuperstructure
    //                             .goToSetpoint(
    //                                 // move arm up to avoid hitting reef until we get close to
    // reef
    //                                 () -> CoralScorerSetpoint.NEUTRAL.getElevatorHeight(),
    //                                 () -> ElevatorArmConstants.kPreAlignAngle)
    //                             .until(
    //                                 () ->
    //                                     coralSuperstructure.atTargetState()
    //                                         && ReefAlign.isWithinReefRange(
    //                                             drivetrain,
    // ReefAlign.kMechanismDeadbandThreshold))
    //                             .andThen(
    //                                 // move the elevator up but keep arm up
    //                                 coralSuperstructure
    //                                     .goToSetpoint(
    //                                         () -> queuedSetpoint.getElevatorHeight(),
    //                                         () -> ElevatorArmConstants.kPreAlignAngle)
    //                                     .until(() -> coralSuperstructure.atTargetState())
    //                                     // then move arm down to setpoint
    //                                     .andThen(
    //                                         coralSuperstructure.goToSetpoint(() ->
    // queuedSetpoint)))
    //                             // and only do this while we're in the zone (when we're not, we
    // will
    //                             // stay in the pre-alignment position)
    //                             .onlyWhile(
    //                                 () ->
    //                                     ReefAlign.isWithinReefRange(
    //                                             drivetrain,
    // ReefAlign.kMechanismDeadbandThreshold)
    //                                         && queuedSetpoint != CoralScorerSetpoint.NEUTRAL)
    //                             .repeatedly())));

    // driver
    //     .rightTrigger()
    //     .onFalse( // for coral scoring
    //         coralSuperstructure
    //             .goToSetpoint(() -> queuedSetpoint) // ensure we're at the setpoint
    //             .alongWith(coralSuperstructure.outtakeCoral()) // and outtake coral
    //             .until(() -> !coralSuperstructure.hasCoral()) // until we don't have coral
    //             .withTimeout(1) // timeout at 1 second
    //             .andThen(
    //                 // move arm up and go back down (only if we're already at the scoring
    // setpoint
    //                 // state)
    //                 coralSuperstructure
    //                     .goToSetpoint(
    //                         () -> CoralScorerSetpoint.NEUTRAL.getElevatorHeight(),
    //                         () -> ElevatorArmConstants.kPreAlignAngle)
    //                     .until(
    //                         coralSuperstructure::atTargetState)) // and then resume default
    // command
    //             .onlyIf(
    //                 () ->
    //                     coralSuperstructure.atTargetState()
    //                         && queuedSetpoint != CoralScorerSetpoint.NEUTRAL
    //                         && !driver
    //                             .povLeft()
    //                             .getAsBoolean())); // only if we're at the target state and are
    // // ready
    // // to score

    // // --- ALGAE AUTOMATED CONTROLS ---

    // // algae feeding
    driver.leftBumper().whileTrue(algaeSuperstructure.intakeAlgae());

    // // algae outtake
    // driver
    //     .leftTrigger()
    //     .whileTrue( // while left trigger is pressed:
    //         Commands.runOnce(() -> isDriverOverride = false)
    //             .andThen(
    //                 // rotate to nearest processor unless conditions for full alignment are met
    //                 ProcessorAlign.rotateToNearestProcessor(drivetrain, driverForward,
    // driverStrafe)
    //                     .until(
    //                         () -> // conditions for full alignment: in range + driver not
    // pressing
    //                             // on stick + driver override is off
    //                             ProcessorAlign.isWithinProcessorRange(
    //                                     drivetrain, ProcessorAlign.kAlignmentDeadbandRange)
    //                                 && Math.hypot(
    //                                         driverForward.getAsDouble(),
    // driverStrafe.getAsDouble())
    //                                     <= 0.05
    //                                 && !isDriverOverride)
    //                     .andThen(
    //                         // conditions for full alignment are met, proceed with full alignment
    //                         ProcessorAlign.goToNearestAlign(drivetrain)
    //                             .onlyWhile(
    //                                 () ->
    //                                     !isDriverOverride
    //                                         && Math.hypot(
    //                                                 driverForward.getAsDouble(),
    //                                                 driverStrafe.getAsDouble())
    //                                             <= 0.05
    //                                         && ProcessorAlign.isWithinProcessorRange(
    //                                             drivetrain,
    //                                             ProcessorAlign.kAlignmentDeadbandRange)))
    //                     .repeatedly()
    //                     .alongWith(
    //                         algaeSuperstructure.goToSetpoint(
    //                             AlgaeSetpoint
    //                                 .OUTTAKE)))); // move algae intake to the correct setpoint

    // driver
    //     .leftTrigger()
    //     .onFalse( // when left trigger is let go
    //         algaeSuperstructure
    //             .goToSetpoint(
    //                 AlgaeSetpoint.OUTTAKE) // score until we don't have algae or with 1s timeout
    //             .alongWith(algaeSuperstructure.outtakeAlgae())
    //             .until(() -> !algaeSuperstructure.hasAlgae())
    //             .withTimeout(1)
    //             .onlyIf(
    //                 () ->
    //                     algaeSuperstructure.atTargetState()
    //                         && !driver
    //                             .povLeft()
    //                             .getAsBoolean())); // only if algae intake is at outtake position

    // // toggle driver override
    // driver.povUp().onTrue(Commands.runOnce(() -> isDriverOverride = !isDriverOverride));

    /**
     * Preference 2:
     *
     * <p>Pressing right trigger down all the way performs translation-align/to-setpoint, while
     * pressing it slightly performs the rotation align
     *
     * <p>Driver has override over translation-align/to-setpoint
     */
    // new Trigger(() -> driver.getRightTriggerAxis() >= 0.8)
    //     .whileTrue(
    //         ReefAlign.alignToReef(drivetrain, () -> queuedReefPosition)
    //             .onlyWhile(
    //                 () ->
    //                     ReefAlign.isWithinReefRange(
    //                             drivetrain, ReefAlign.kMaxAlignmentDeadbandThreshold)
    //                         && Math.hypot(driverForward.getAsDouble(),
    // driverStrafe.getAsDouble())
    //                             <= 0.05)
    //             .asProxy()
    //             .repeatedly()
    //             .alongWith(
    //                 coralSuperstructure
    //                     .goToSetpoint(() -> queuedSetpoint)
    //                     .onlyWhile(
    //                         () ->
    //                             ReefAlign.isWithinReefRange(
    //                                 drivetrain, ReefAlign.kMechanismDeadbandThreshold))
    //                     .asProxy()
    //                     .repeatedly()));

    // new Trigger(() -> driver.getRightTriggerAxis() > 0.05 && driver.getRightTriggerAxis() < 0.8)
    //     .whileTrue(ReefAlign.rotateToNearestReefTag(drivetrain, driverForward, driverStrafe));

    // manip controls
    // 1 to 4 - right side L1-L4
    // 5 to 8 - left side L1-L4
    // 9 to 10 - algae low / high

    manipTrigger(1)
        .onTrue(
            Commands.runOnce(
                () -> {
                  queuedReefPosition = ReefPosition.RIGHT;
                  queuedSetpoint = CoralScorerSetpoint.L1;
                }));

    manipTrigger(2)
        .onTrue(
            Commands.runOnce(
                () -> {
                  queuedReefPosition = ReefPosition.RIGHT;
                  queuedSetpoint = CoralScorerSetpoint.L2;
                }));

    manipTrigger(3)
        .onTrue(
            Commands.runOnce(
                () -> {
                  queuedReefPosition = ReefPosition.RIGHT;
                  queuedSetpoint = CoralScorerSetpoint.L3;
                }));

    manipTrigger(4)
        .onTrue(
            Commands.runOnce(
                () -> {
                  queuedReefPosition = ReefPosition.RIGHT;
                  queuedSetpoint = CoralScorerSetpoint.L4;
                }));

    manipTrigger(5)
        .onTrue(
            Commands.runOnce(
                () -> {
                  queuedReefPosition = ReefPosition.LEFT;
                  queuedSetpoint = CoralScorerSetpoint.L1;
                }));

    manipTrigger(6)
        .onTrue(
            Commands.runOnce(
                () -> {
                  queuedReefPosition = ReefPosition.LEFT;
                  queuedSetpoint = CoralScorerSetpoint.L2;
                }));

    manipTrigger(7)
        .onTrue(
            Commands.runOnce(
                () -> {
                  queuedReefPosition = ReefPosition.LEFT;
                  queuedSetpoint = CoralScorerSetpoint.L3;
                }));

    manipTrigger(8)
        .onTrue(
            Commands.runOnce(
                () -> {
                  queuedReefPosition = ReefPosition.LEFT;
                  queuedSetpoint = CoralScorerSetpoint.L4;
                }));

    manipTrigger(9)
        .onTrue(
            Commands.runOnce(
                () -> {
                  queuedReefPosition = ReefPosition.ALGAE;
                  queuedSetpoint = CoralScorerSetpoint.ALGAE_LOW;
                }));

    manipTrigger(10)
        .onTrue(
            Commands.runOnce(
                () -> {
                  queuedReefPosition = ReefPosition.ALGAE;
                  queuedSetpoint = CoralScorerSetpoint.ALGAE_HIGH;
                }));
  }

  private Trigger manipTrigger(int button) {
    return new Trigger(() -> manipulator.getRawButton(button));
  }

  public Command getAutonomousCommand() {
    return automaker.getStoredAuto();
  }
}<|MERGE_RESOLUTION|>--- conflicted
+++ resolved
@@ -1,8 +1,8 @@
 /* (C) Robolancers 2025 */
 package frc.robot;
 
+import static edu.wpi.first.units.Units.Meters;
 import static edu.wpi.first.units.Units.MetersPerSecond;
-import static edu.wpi.first.units.Units.Volts;
 
 import edu.wpi.first.epilogue.Logged;
 import edu.wpi.first.math.MathUtil;
@@ -12,22 +12,20 @@
 import edu.wpi.first.wpilibj2.command.button.CommandXboxController;
 import edu.wpi.first.wpilibj2.command.button.RobotModeTriggers;
 import edu.wpi.first.wpilibj2.command.button.Trigger;
-<<<<<<< HEAD
-=======
 import frc.robot.auto.AutomaticAutonomousMaker3000;
 import frc.robot.commands.HomingCommands;
 import frc.robot.commands.ProcessorAlign;
 import frc.robot.commands.ReefAlign;
 import frc.robot.commands.StationAlign;
->>>>>>> 146a84d3
 import frc.robot.subsystems.AlgaeSuperstructure;
 import frc.robot.subsystems.AlgaeSuperstructure.AlgaeSetpoint;
+import frc.robot.subsystems.CoralSuperstructure;
 import frc.robot.subsystems.CoralSuperstructure.CoralScorerSetpoint;
+import frc.robot.subsystems.SuperstructureVisualizer;
 import frc.robot.subsystems.algaeIntakePivot.AlgaeIntakePivot;
 import frc.robot.subsystems.algaeIntakeRollers.AlgaeIntakeRollers;
+import frc.robot.subsystems.coralendeffector.CoralEndEffector;
 import frc.robot.subsystems.drivetrain.DrivetrainConstants;
-<<<<<<< HEAD
-=======
 import frc.robot.subsystems.drivetrain.DrivetrainSim;
 import frc.robot.subsystems.drivetrain.SwerveDrive;
 import frc.robot.subsystems.elevator.Elevator;
@@ -35,42 +33,23 @@
 import frc.robot.subsystems.elevatorarm.ElevatorArm;
 import frc.robot.subsystems.elevatorarm.ElevatorArmConstants;
 import frc.robot.subsystems.vision.Vision;
->>>>>>> 146a84d3
 import frc.robot.util.ReefPosition;
 import java.util.function.DoubleSupplier;
 
 @Logged
 public class RobotContainer {
-  //   private SwerveDrive drivetrain = SwerveDrive.create();
+  private SwerveDrive drivetrain = SwerveDrive.create();
   private AlgaeIntakePivot algaePivot = AlgaeIntakePivot.create();
   private AlgaeIntakeRollers algaeRollers = AlgaeIntakeRollers.create();
-  //   private CoralEndEffector coralEndEffector = CoralEndEffector.create();
-  //   private ElevatorArm elevatorArm = ElevatorArm.create();
-  //   private Elevator elevator = Elevator.create();
-
-  //   private CoralSuperstructure coralSuperstructure =
-  //       new CoralSuperstructure(elevator, elevatorArm, coralEndEffector);
+  private CoralEndEffector coralEndEffector = CoralEndEffector.create();
+  private ElevatorArm elevatorArm = ElevatorArm.create();
+  private Elevator elevator = Elevator.create();
+
+  private CoralSuperstructure coralSuperstructure =
+      new CoralSuperstructure(elevator, elevatorArm, coralEndEffector);
   private AlgaeSuperstructure algaeSuperstructure =
       new AlgaeSuperstructure(algaePivot, algaeRollers);
 
-<<<<<<< HEAD
-  //   private Vision vision =
-  //       Vision.create(
-  //           // Java 21 pattern matching switch would be nice
-  //           (drivetrain instanceof DrivetrainSim)
-  //               ? ((DrivetrainSim) drivetrain)::getActualPose
-  //               : drivetrain::getPose,
-  //           visionEst ->
-  //               drivetrain.addVisionMeasurement(
-  //                   visionEst.estimate().estimatedPose.toPose2d(),
-  //                   visionEst.estimate().timestampSeconds,
-  //                   visionEst.stdDevs()),
-  //           reefVisionEst ->
-  //               drivetrain.addReefVisionMeasurement(
-  //                   reefVisionEst.estimate().estimatedPose.toPose2d(),
-  //                   reefVisionEst.estimate().timestampSeconds,
-  //                   reefVisionEst.stdDevs()));
-=======
   private AutomaticAutonomousMaker3000 automaker =
       new AutomaticAutonomousMaker3000(drivetrain, coralSuperstructure);
 
@@ -90,7 +69,6 @@
                   reefVisionEst.estimate().estimatedPose.toPose2d(),
                   reefVisionEst.estimate().timestampSeconds,
                   reefVisionEst.stdDevs()));
->>>>>>> 146a84d3
 
   private CommandXboxController driver = new CommandXboxController(0);
   private XboxController manipulator = new XboxController(1);
@@ -115,10 +93,9 @@
   private ReefPosition queuedReefPosition = ReefPosition.NONE;
   private CoralScorerSetpoint queuedSetpoint = CoralScorerSetpoint.NEUTRAL;
 
-  //   private SuperstructureVisualizer stateVisualizer =
-  //       new SuperstructureVisualizer(
-  //           () -> elevator.getHeight(), () -> elevatorArm.getAngle(), () ->
-  // algaePivot.getAngle());
+  private SuperstructureVisualizer stateVisualizer =
+      new SuperstructureVisualizer(
+          () -> elevator.getHeight(), () -> elevatorArm.getAngle(), () -> algaePivot.getAngle());
 
   private boolean isDriverOverride = false;
 
@@ -127,31 +104,29 @@
     // home everything on robot start
     RobotModeTriggers.disabled()
         .negate()
-        .onTrue(algaePivot.homeMechanism().onlyIf(() -> !algaePivot.pivotIsHomed()));
-    // .onTrue(HomingCommands.homeEverything(elevator, algaePivot));
+        .onTrue(HomingCommands.homeEverything(elevator, algaePivot));
 
     // drive
-    // drivetrain.setDefaultCommand(drivetrain.teleopDrive(driverForward, driverStrafe,
-    // driverTurn));
+    drivetrain.setDefaultCommand(drivetrain.teleopDrive(driverForward, driverStrafe, driverTurn));
 
     // algae default commands (stalling rollers, default algae pivot setpoint)
-    algaeRollers.setDefaultCommand(algaeRollers.setMechanismVoltage(() -> Volts.zero()));
+    algaeRollers.setDefaultCommand(algaeRollers.stallIfHasAlgae());
     algaePivot.setDefaultCommand(algaePivot.goToAngle(() -> AlgaeSetpoint.NEUTRAL.getAlgaeAngle()));
 
-    // elevator.setDefaultCommand(
-    //     elevator.goToHeight(() -> CoralScorerSetpoint.NEUTRAL.getElevatorHeight()));
-    // elevatorArm.setDefaultCommand(
-    //     elevatorArm.goToAngle(() -> CoralScorerSetpoint.NEUTRAL.getArmAngle()));
-    // coralEndEffector.setDefaultCommand(coralEndEffector.stallCoralIfDetected());
+    elevator.setDefaultCommand(
+        elevator.goToHeight(() -> CoralScorerSetpoint.NEUTRAL.getElevatorHeight()));
+    elevatorArm.setDefaultCommand(
+        elevatorArm.goToAngle(() -> CoralScorerSetpoint.NEUTRAL.getArmAngle()));
+    coralEndEffector.setDefaultCommand(coralEndEffector.stallCoralIfDetected());
 
     // when both are about to collide, move elevator out of the way until the algae pivot is out of
     // the collision zone
-    // new Trigger(algaePivot::inCollisionZone)
-    //     .and(new Trigger(elevator::inCollisionZone))
-    //     .onTrue(
-    //         elevator
-    //             .goToHeight(() -> ElevatorConstants.kElevatorDangerHeight.plus(Meters.of(0.1)))
-    //             .until(new Trigger(algaePivot::inCollisionZone).negate()));
+    new Trigger(algaePivot::inCollisionZone)
+        .and(new Trigger(elevator::inCollisionZone))
+        .onTrue(
+            elevator
+                .goToHeight(() -> ElevatorConstants.kElevatorDangerHeight.plus(Meters.of(0.1)))
+                .until(new Trigger(algaePivot::inCollisionZone).negate()));
 
     configureBindings();
   }
@@ -161,188 +136,177 @@
     // score coral / flip off algae
     driver.y().toggleOnTrue(algaeSuperstructure.prepareClimb());
     driver.a().onTrue(algaeSuperstructure.climb());
-    // driver.leftBumper().whileTrue(algaeRollers.intake());
-    driver.rightBumper().whileTrue(algaeRollers.outtake());
-
-    // // --- CORAL AUTOMATED CONTROLS ---
-
-    // // coral feeding
-    // driver
-    //     .rightBumper()
-    //     .whileTrue(
-    //         StationAlign.rotateToNearestStationTag(drivetrain, driverForward, driverStrafe)
-    //             .alongWith(coralSuperstructure.feedCoral()));
-
-    // // coral outtake
-    // driver
-    //     .rightTrigger()
-    //     .whileTrue( // while right trigger is pressed:
-    //         Commands.runOnce(() -> isDriverOverride = false)
-    //             .andThen(
-    //                 // either align to reef or coral based on how far we are away
-    //                 // rotate to reef until we're close enough
-    //                 ReefAlign.rotateToNearestReefTag(drivetrain, driverForward, driverStrafe)
-    //                     .until(
-    //                         () ->
-    //                             ReefAlign.isWithinReefRange(
-    //                                     drivetrain,
-    //                                     ReefAlign
-    //                                         .kMechanismDeadbandThreshold) // use mechanism
-    // threshold
-    //                                 // cuz we
-    //                                 // wanna be close before aligning
-    //                                 // in this case
-    //                                 && Math.hypot(
-    //                                         driverForward.getAsDouble(),
-    // driverStrafe.getAsDouble())
-    //                                     <= 0.05
-    //                                 && !isDriverOverride)
-    //                     .andThen(
-    //                         // when we get close enough, align to reef, but only while we're
-    // close
-    //                         // enough
-    //                         ReefAlign.alignToReef(drivetrain, () -> queuedReefPosition)
-    //                             .onlyWhile(
-    //                                 () ->
-    //                                     ReefAlign.isWithinReefRange(
-    //                                             drivetrain,
-    // ReefAlign.kMechanismDeadbandThreshold)
-    //                                         && Math.hypot(
-    //                                                 driverForward.getAsDouble(),
-    //                                                 driverStrafe.getAsDouble())
-    //                                             <= 0.05
-    //                                         &&
-    //                                         // allow driver control to be taken back when
-    //                                         // driverOverride becomes true
-    //                                         !isDriverOverride))
-    //                     // when we get far away, repeat the command
-    //                     .repeatedly()
-    //                     .alongWith( // and run the mechanism to where we need to go
-    //                         coralSuperstructure
-    //                             .goToSetpoint(
-    //                                 // move arm up to avoid hitting reef until we get close to
-    // reef
-    //                                 () -> CoralScorerSetpoint.NEUTRAL.getElevatorHeight(),
-    //                                 () -> ElevatorArmConstants.kPreAlignAngle)
-    //                             .until(
-    //                                 () ->
-    //                                     coralSuperstructure.atTargetState()
-    //                                         && ReefAlign.isWithinReefRange(
-    //                                             drivetrain,
-    // ReefAlign.kMechanismDeadbandThreshold))
-    //                             .andThen(
-    //                                 // move the elevator up but keep arm up
-    //                                 coralSuperstructure
-    //                                     .goToSetpoint(
-    //                                         () -> queuedSetpoint.getElevatorHeight(),
-    //                                         () -> ElevatorArmConstants.kPreAlignAngle)
-    //                                     .until(() -> coralSuperstructure.atTargetState())
-    //                                     // then move arm down to setpoint
-    //                                     .andThen(
-    //                                         coralSuperstructure.goToSetpoint(() ->
-    // queuedSetpoint)))
-    //                             // and only do this while we're in the zone (when we're not, we
-    // will
-    //                             // stay in the pre-alignment position)
-    //                             .onlyWhile(
-    //                                 () ->
-    //                                     ReefAlign.isWithinReefRange(
-    //                                             drivetrain,
-    // ReefAlign.kMechanismDeadbandThreshold)
-    //                                         && queuedSetpoint != CoralScorerSetpoint.NEUTRAL)
-    //                             .repeatedly())));
-
-    // driver
-    //     .rightTrigger()
-    //     .onFalse( // for coral scoring
-    //         coralSuperstructure
-    //             .goToSetpoint(() -> queuedSetpoint) // ensure we're at the setpoint
-    //             .alongWith(coralSuperstructure.outtakeCoral()) // and outtake coral
-    //             .until(() -> !coralSuperstructure.hasCoral()) // until we don't have coral
-    //             .withTimeout(1) // timeout at 1 second
-    //             .andThen(
-    //                 // move arm up and go back down (only if we're already at the scoring
-    // setpoint
-    //                 // state)
-    //                 coralSuperstructure
-    //                     .goToSetpoint(
-    //                         () -> CoralScorerSetpoint.NEUTRAL.getElevatorHeight(),
-    //                         () -> ElevatorArmConstants.kPreAlignAngle)
-    //                     .until(
-    //                         coralSuperstructure::atTargetState)) // and then resume default
-    // command
-    //             .onlyIf(
-    //                 () ->
-    //                     coralSuperstructure.atTargetState()
-    //                         && queuedSetpoint != CoralScorerSetpoint.NEUTRAL
-    //                         && !driver
-    //                             .povLeft()
-    //                             .getAsBoolean())); // only if we're at the target state and are
-    // // ready
-    // // to score
-
-    // // --- ALGAE AUTOMATED CONTROLS ---
-
-    // // algae feeding
+
+    // --- CORAL AUTOMATED CONTROLS ---
+
+    // coral feeding
+    driver
+        .rightBumper()
+        .whileTrue(
+            StationAlign.rotateToNearestStationTag(drivetrain, driverForward, driverStrafe)
+                .alongWith(coralSuperstructure.feedCoral()));
+
+    // coral outtake
+    driver
+        .rightTrigger()
+        .whileTrue( // while right trigger is pressed:
+            Commands.runOnce(() -> isDriverOverride = false)
+                .andThen(
+                    // either align to reef or coral based on how far we are away
+                    // rotate to reef until we're close enough
+                    ReefAlign.rotateToNearestReefTag(drivetrain, driverForward, driverStrafe)
+                        .until(
+                            () ->
+                                ReefAlign.isWithinReefRange(
+                                        drivetrain,
+                                        ReefAlign.kMechanismDeadbandThreshold) // use mechanism
+                                    // threshold
+                                    // cuz we
+                                    // wanna be close before aligning
+                                    // in this case
+                                    && Math.hypot(
+                                            driverForward.getAsDouble(), driverStrafe.getAsDouble())
+                                        <= 0.05
+                                    && !isDriverOverride)
+                        .andThen(
+                            // when we get close enough, align to reef, but only while we're
+                            // close
+                            // enough
+                            ReefAlign.alignToReef(drivetrain, () -> queuedReefPosition)
+                                .onlyWhile(
+                                    () ->
+                                        ReefAlign.isWithinReefRange(
+                                                drivetrain, ReefAlign.kMechanismDeadbandThreshold)
+                                            && Math.hypot(
+                                                    driverForward.getAsDouble(),
+                                                    driverStrafe.getAsDouble())
+                                                <= 0.05
+                                            &&
+                                            // allow driver control to be taken back when
+                                            // driverOverride becomes true
+                                            !isDriverOverride))
+                        // when we get far away, repeat the command
+                        .repeatedly()
+                        .alongWith( // and run the mechanism to where we need to go
+                            coralSuperstructure
+                                .goToSetpoint(
+                                    // move arm up to avoid hitting reef until we get close to
+                                    // reef
+                                    () -> CoralScorerSetpoint.NEUTRAL.getElevatorHeight(),
+                                    () -> ElevatorArmConstants.kPreAlignAngle)
+                                .until(
+                                    () ->
+                                        coralSuperstructure.atTargetState()
+                                            && ReefAlign.isWithinReefRange(
+                                                drivetrain, ReefAlign.kMechanismDeadbandThreshold))
+                                .andThen(
+                                    // move the elevator up but keep arm up
+                                    coralSuperstructure
+                                        .goToSetpoint(
+                                            () -> queuedSetpoint.getElevatorHeight(),
+                                            () -> ElevatorArmConstants.kPreAlignAngle)
+                                        .until(() -> coralSuperstructure.atTargetState())
+                                        // then move arm down to setpoint
+                                        .andThen(
+                                            coralSuperstructure.goToSetpoint(() -> queuedSetpoint)))
+                                // and only do this while we're in the zone (when we're not, we
+                                // will
+                                // stay in the pre-alignment position)
+                                .onlyWhile(
+                                    () ->
+                                        ReefAlign.isWithinReefRange(
+                                                drivetrain, ReefAlign.kMechanismDeadbandThreshold)
+                                            && queuedSetpoint != CoralScorerSetpoint.NEUTRAL)
+                                .repeatedly())));
+
+    driver
+        .rightTrigger()
+        .onFalse( // for coral scoring
+            coralSuperstructure
+                .goToSetpoint(() -> queuedSetpoint) // ensure we're at the setpoint
+                .alongWith(coralSuperstructure.outtakeCoral()) // and outtake coral
+                .until(() -> !coralSuperstructure.hasCoral()) // until we don't have coral
+                .withTimeout(1) // timeout at 1 second
+                .andThen(
+                    // move arm up and go back down (only if we're already at the scoring
+                    // setpoint
+                    // state)
+                    coralSuperstructure
+                        .goToSetpoint(
+                            () -> CoralScorerSetpoint.NEUTRAL.getElevatorHeight(),
+                            () -> ElevatorArmConstants.kPreAlignAngle)
+                        .until(coralSuperstructure::atTargetState)) // and then resume default
+                // command
+                .onlyIf(
+                    () ->
+                        coralSuperstructure.atTargetState()
+                            && queuedSetpoint != CoralScorerSetpoint.NEUTRAL
+                            && !driver
+                                .povLeft()
+                                .getAsBoolean())); // only if we're at the target state and are
+    // ready
+    // to score
+
+    // --- ALGAE AUTOMATED CONTROLS ---
+
+    // algae feeding
     driver.leftBumper().whileTrue(algaeSuperstructure.intakeAlgae());
 
-    // // algae outtake
-    // driver
-    //     .leftTrigger()
-    //     .whileTrue( // while left trigger is pressed:
-    //         Commands.runOnce(() -> isDriverOverride = false)
-    //             .andThen(
-    //                 // rotate to nearest processor unless conditions for full alignment are met
-    //                 ProcessorAlign.rotateToNearestProcessor(drivetrain, driverForward,
-    // driverStrafe)
-    //                     .until(
-    //                         () -> // conditions for full alignment: in range + driver not
-    // pressing
-    //                             // on stick + driver override is off
-    //                             ProcessorAlign.isWithinProcessorRange(
-    //                                     drivetrain, ProcessorAlign.kAlignmentDeadbandRange)
-    //                                 && Math.hypot(
-    //                                         driverForward.getAsDouble(),
-    // driverStrafe.getAsDouble())
-    //                                     <= 0.05
-    //                                 && !isDriverOverride)
-    //                     .andThen(
-    //                         // conditions for full alignment are met, proceed with full alignment
-    //                         ProcessorAlign.goToNearestAlign(drivetrain)
-    //                             .onlyWhile(
-    //                                 () ->
-    //                                     !isDriverOverride
-    //                                         && Math.hypot(
-    //                                                 driverForward.getAsDouble(),
-    //                                                 driverStrafe.getAsDouble())
-    //                                             <= 0.05
-    //                                         && ProcessorAlign.isWithinProcessorRange(
-    //                                             drivetrain,
-    //                                             ProcessorAlign.kAlignmentDeadbandRange)))
-    //                     .repeatedly()
-    //                     .alongWith(
-    //                         algaeSuperstructure.goToSetpoint(
-    //                             AlgaeSetpoint
-    //                                 .OUTTAKE)))); // move algae intake to the correct setpoint
-
-    // driver
-    //     .leftTrigger()
-    //     .onFalse( // when left trigger is let go
-    //         algaeSuperstructure
-    //             .goToSetpoint(
-    //                 AlgaeSetpoint.OUTTAKE) // score until we don't have algae or with 1s timeout
-    //             .alongWith(algaeSuperstructure.outtakeAlgae())
-    //             .until(() -> !algaeSuperstructure.hasAlgae())
-    //             .withTimeout(1)
-    //             .onlyIf(
-    //                 () ->
-    //                     algaeSuperstructure.atTargetState()
-    //                         && !driver
-    //                             .povLeft()
-    //                             .getAsBoolean())); // only if algae intake is at outtake position
-
-    // // toggle driver override
-    // driver.povUp().onTrue(Commands.runOnce(() -> isDriverOverride = !isDriverOverride));
+    // algae outtake
+    driver
+        .leftTrigger()
+        .whileTrue( // while left trigger is pressed:
+            Commands.runOnce(() -> isDriverOverride = false)
+                .andThen(
+                    // rotate to nearest processor unless conditions for full alignment are met
+                    ProcessorAlign.rotateToNearestProcessor(drivetrain, driverForward, driverStrafe)
+                        .until(
+                            () -> // conditions for full alignment: in range + driver not
+                                // pressing
+                                // on stick + driver override is off
+                                ProcessorAlign.isWithinProcessorRange(
+                                        drivetrain, ProcessorAlign.kAlignmentDeadbandRange)
+                                    && Math.hypot(
+                                            driverForward.getAsDouble(), driverStrafe.getAsDouble())
+                                        <= 0.05
+                                    && !isDriverOverride)
+                        .andThen(
+                            // conditions for full alignment are met, proceed with full alignment
+                            ProcessorAlign.goToNearestAlign(drivetrain)
+                                .onlyWhile(
+                                    () ->
+                                        !isDriverOverride
+                                            && Math.hypot(
+                                                    driverForward.getAsDouble(),
+                                                    driverStrafe.getAsDouble())
+                                                <= 0.05
+                                            && ProcessorAlign.isWithinProcessorRange(
+                                                drivetrain,
+                                                ProcessorAlign.kAlignmentDeadbandRange)))
+                        .repeatedly()
+                        .alongWith(
+                            algaeSuperstructure.goToSetpoint(
+                                AlgaeSetpoint
+                                    .OUTTAKE)))); // move algae intake to the correct setpoint
+
+    driver
+        .leftTrigger()
+        .onFalse( // when left trigger is let go
+            algaeSuperstructure
+                .goToSetpoint(
+                    AlgaeSetpoint.OUTTAKE) // score until we don't have algae or with 1s timeout
+                .alongWith(algaeSuperstructure.outtakeAlgae())
+                .until(() -> !algaeSuperstructure.hasAlgae())
+                .withTimeout(1)
+                .onlyIf(
+                    () ->
+                        algaeSuperstructure.atTargetState()
+                            && !driver
+                                .povLeft()
+                                .getAsBoolean())); // only if algae intake is at outtake position
+
+    // toggle driver override
+    driver.povUp().onTrue(Commands.runOnce(() -> isDriverOverride = !isDriverOverride));
 
     /**
      * Preference 2:
