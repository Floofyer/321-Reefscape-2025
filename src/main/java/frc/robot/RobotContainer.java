--- conflicted
+++ resolved
@@ -27,11 +27,7 @@
 import frc.robot.subsystems.elevator.ElevatorConstants;
 import frc.robot.subsystems.elevatorarm.ElevatorArm;
 import frc.robot.util.MathUtils;
-<<<<<<< HEAD
-import java.util.Map;
-=======
 import frc.robot.util.ReefPosition;
->>>>>>> 7efe9883
 import java.util.function.DoubleSupplier;
 
 @Logged
@@ -76,6 +72,7 @@
           () -> elevator.getHeight(), () -> elevatorArm.getAngle(), () -> algaePivot.getAngle());
 
   public RobotContainer() {
+
     // home everything on robot start
     RobotModeTriggers.disabled()
         .negate()
@@ -104,34 +101,6 @@
                 // .withInterruptBehavior(InterruptionBehavior.kCancelIncoming)
                 .until(new Trigger(algaePivot::inCollisionZone).negate()));
 
-    // home everything on robot start
-    RobotModeTriggers.disabled()
-        .negate()
-        .onTrue(HomingCommands.homeEverything(elevator, algaePivot));
-
-    // drive
-    drivetrain.setDefaultCommand(drivetrain.teleopDrive(driverForward, driverStrafe, driverTurn));
-
-    // algae default commands (stalling rollers, default algae pivot setpoint)
-    algaeRollers.setDefaultCommand(algaeRollers.stallIfHasAlgae());
-    algaePivot.setDefaultCommand(algaePivot.goToAngle(() -> AlgaeSetpoint.NEUTRAL.getAlgaeAngle()));
-
-    elevator.setDefaultCommand(
-        elevator.goToHeight(() -> CoralScorerSetpoint.NEUTRAL.getElevatorHeight()));
-    elevatorArm.setDefaultCommand(
-        elevatorArm.goToAngle(() -> CoralScorerSetpoint.NEUTRAL.getArmAngle()));
-    coralEndEffector.setDefaultCommand(coralEndEffector.stallCoralIfDetected());
-
-    // when both are about to collide, move elevator out of the way until the algae pivot is out of
-    // the collision zone
-    new Trigger(algaePivot::inCollisionZone)
-        .and(new Trigger(elevator::inCollisionZone))
-        .onTrue(
-            elevator
-                .goToHeight(() -> ElevatorConstants.kElevatorDangerHeight.plus(Meters.of(0.1)))
-                // .withInterruptBehavior(InterruptionBehavior.kCancelIncoming)
-                .until(new Trigger(algaePivot::inCollisionZone).negate()));
-
     configureBindings();
   }
 
@@ -142,24 +111,17 @@
 
     // climbing
     driver.y().toggleOnTrue(algaeSuperstructure.prepareClimb());
-<<<<<<< HEAD
-=======
-    driver.y().toggleOnFalse(algaeSuperstructure.goToSetpoint(AlgaeSetpoint.NEUTRAL));
->>>>>>> 7efe9883
     driver.a().onTrue(algaeSuperstructure.climb());
 
     // algae intake/outtake
     driver.b().whileTrue(algaeSuperstructure.intakeAlgae());
     driver.x().whileTrue(algaeSuperstructure.outtakeAlgae());
 
-<<<<<<< HEAD
     // TODO: preliminary coral scoring; needs the alignment part
     driver
         .rightBumper()
         .whileTrue(coralSuperstructure.goToSetpoint(() -> CoralScorerSetpoint.FEED_CORAL));
 
-=======
->>>>>>> 7efe9883
     /**
      * Pressing right trigger down all the way performs translation-align/to-setpoint, while
      * pressing it slightly performs the rotation align
@@ -168,24 +130,6 @@
      */
     new Trigger(() -> driver.getRightTriggerAxis() >= 0.8)
         .whileTrue(
-<<<<<<< HEAD
-            // Commands.either(
-            Commands.select(
-                    Map.of(
-                        ReefPosition.ALGAE, ReefAlign.goToNearestCenterAlign(drivetrain),
-                        ReefPosition.LEFT, ReefAlign.goToNearestLeftAlign(drivetrain),
-                        ReefPosition.RIGHT, ReefAlign.goToNearestRightAlign(drivetrain),
-                        ReefPosition.NONE, Commands.none()),
-                    () -> queuedReefPosition)
-                // drivetrain.teleopDrive(driverForward, driverStrafe, driverTurn)
-                // () -> true
-                // // Math.hypot(driverForward.getAsDouble(), driverStrafe.getAsDouble()) > 0.05
-                // )
-                .alongWith(coralSuperstructure.goToSetpoint(() -> queuedSetpoint)));
-
-    new Trigger(() -> driver.getRightTriggerAxis() > 0.05 && driver.getRightTriggerAxis() < 0.8)
-        .whileTrue(ReefAlign.rotateToNearest(drivetrain, driverForward, driverStrafe));
-=======
             ReefAlign.alignToReef(drivetrain, () -> queuedReefPosition)
                 .onlyWhile(
                     () ->
@@ -197,16 +141,6 @@
     new Trigger(() -> driver.getRightTriggerAxis() > 0.05 && driver.getRightTriggerAxis() < 0.8)
         .whileTrue(ReefAlign.rotateToNearestReefTag(drivetrain, driverStrafe, driverForward));
 
-    // climbing
-    driver.y().toggleOnTrue(algaeSuperstructure.prepareClimb());
-    driver.y().toggleOnFalse(algaeSuperstructure.goToSetpoint(AlgaeSetpoint.NEUTRAL));
-    driver.a().onTrue(algaeSuperstructure.climb());
-
-    // algae intake/outtake
-    driver.b().whileTrue(algaeSuperstructure.intakeAlgae());
-    driver.x().whileTrue(algaeSuperstructure.outtakeAlgae());
->>>>>>> 7efe9883
-
     // manip controls
     // 1 to 4 - right side L1-L4
     // 5 to 8 - left side L1-L4
@@ -300,11 +234,4 @@
   public Command getAutonomousCommand() {
     return Commands.none();
   }
-
-  enum ReefPosition {
-    NONE,
-    LEFT,
-    ALGAE,
-    RIGHT;
-  }
 }