/* (C) Robolancers 2025 */
package frc.robot;

import static edu.wpi.first.units.Units.Meters;
import static edu.wpi.first.units.Units.MetersPerSecond;

import edu.wpi.first.epilogue.Logged;
import edu.wpi.first.math.MathUtil;
import edu.wpi.first.wpilibj.XboxController;
import edu.wpi.first.wpilibj.simulation.AddressableLEDSim;
import edu.wpi.first.wpilibj2.command.Command;
import edu.wpi.first.wpilibj2.command.Commands;
import edu.wpi.first.wpilibj2.command.button.CommandXboxController;
import edu.wpi.first.wpilibj2.command.button.RobotModeTriggers;
import edu.wpi.first.wpilibj2.command.button.Trigger;
import frc.robot.commands.HomingCommands;
import frc.robot.commands.ProcessorAlign;
import frc.robot.commands.ReefAlign;
import frc.robot.commands.StationAlign;
import frc.robot.subsystems.AlgaeSuperstructure;
import frc.robot.subsystems.AlgaeSuperstructure.AlgaeSetpoint;
import frc.robot.subsystems.CoralSuperstructure;
import frc.robot.subsystems.CoralSuperstructure.CoralScorerSetpoint;
import frc.robot.subsystems.SuperstructureVisualizer;
import frc.robot.subsystems.algaeIntakePivot.AlgaeIntakePivot;
import frc.robot.subsystems.algaeIntakeRollers.AlgaeIntakeRollers;
import frc.robot.subsystems.coralendeffector.CoralEndEffector;
import frc.robot.subsystems.drivetrain.DrivetrainConstants;
import frc.robot.subsystems.drivetrain.DrivetrainSim;
import frc.robot.subsystems.drivetrain.SwerveDrive;
import frc.robot.subsystems.elevator.Elevator;
import frc.robot.subsystems.elevator.ElevatorConstants;
import frc.robot.subsystems.elevatorarm.ElevatorArm;
import frc.robot.subsystems.elevatorarm.ElevatorArmConstants;
import frc.robot.subsystems.leds.Leds;
import frc.robot.subsystems.vision.Vision;
import frc.robot.util.ReefPosition;
import java.util.function.DoubleSupplier;

@Logged
public class RobotContainer {
  private SwerveDrive drivetrain = SwerveDrive.create();
  private AlgaeIntakePivot algaePivot = AlgaeIntakePivot.create();
  private AlgaeIntakeRollers algaeRollers = AlgaeIntakeRollers.create();
  private CoralEndEffector coralEndEffector = CoralEndEffector.create();
  private ElevatorArm elevatorArm = ElevatorArm.create();
  private Elevator elevator = Elevator.create();

  private CoralSuperstructure coralSuperstructure =
      new CoralSuperstructure(elevator, elevatorArm, coralEndEffector);
  private AlgaeSuperstructure algaeSuperstructure =
      new AlgaeSuperstructure(algaePivot, algaeRollers);

  private Vision vision =
      Vision.create(
          // Java 21 pattern matching switch would be nice
          (drivetrain instanceof DrivetrainSim)
              ? ((DrivetrainSim) drivetrain)::getActualPose
              : drivetrain::getPose,
          visionEst ->
              drivetrain.addVisionMeasurement(
                  visionEst.estimate().estimatedPose.toPose2d(),
                  visionEst.estimate().timestampSeconds,
                  visionEst.stdDevs()),
          reefVisionEst ->
              drivetrain.addReefVisionMeasurement(
                  reefVisionEst.estimate().estimatedPose.toPose2d(),
                  reefVisionEst.estimate().timestampSeconds,
                  reefVisionEst.stdDevs()));

  private CommandXboxController driver = new CommandXboxController(0);
  private XboxController manipulator = new XboxController(1);

  private Trigger isSlowMode = new Trigger(() -> false);

  private DoubleSupplier driverForward =
      () ->
          -MathUtil.applyDeadband(driver.getLeftY(), 0.05)
              * (isSlowMode.getAsBoolean()
                  ? 2
                  : DrivetrainConstants.kMaxLinearVelocity.in(MetersPerSecond));
  private DoubleSupplier driverStrafe =
      () ->
          -MathUtil.applyDeadband(driver.getLeftX(), 0.05)
              * (isSlowMode.getAsBoolean()
                  ? 2
                  : DrivetrainConstants.kMaxLinearVelocity.in(MetersPerSecond));
  private DoubleSupplier driverTurn = () -> -MathUtil.applyDeadband(driver.getRightX(), 0.05) * 5;

  // robot queued states
  private ReefPosition queuedReefPosition = ReefPosition.NONE;
  private CoralScorerSetpoint queuedSetpoint = CoralScorerSetpoint.NEUTRAL;

  private SuperstructureVisualizer stateVisualizer =
      new SuperstructureVisualizer(
          () -> elevator.getHeight(), () -> elevatorArm.getAngle(), () -> algaePivot.getAngle());

  private Leds leds = new Leds();
<<<<<<< HEAD
  private AddressableLEDSim ledSim = new AddressableLEDSim(leds.strip);
=======
  private AddressableLEDSim ledSim = new AddressableLEDSim(leds.ledStrip);
  private boolean isDriverOverride = false;
>>>>>>> 9fb407b6

  public RobotContainer() {

    // home everything on robot start
    RobotModeTriggers.disabled()
        .negate()
        .onTrue(HomingCommands.homeEverything(elevator, algaePivot));

    // drive
    drivetrain.setDefaultCommand(drivetrain.teleopDrive(driverForward, driverStrafe, driverTurn));

    // algae default commands (stalling rollers, default algae pivot setpoint)
    algaeRollers.setDefaultCommand(algaeRollers.stallIfHasAlgae());
    algaePivot.setDefaultCommand(algaePivot.goToAngle(() -> AlgaeSetpoint.NEUTRAL.getAlgaeAngle()));

    elevator.setDefaultCommand(
        elevator.goToHeight(() -> CoralScorerSetpoint.NEUTRAL.getElevatorHeight()));
    elevatorArm.setDefaultCommand(
        elevatorArm.goToAngle(() -> CoralScorerSetpoint.NEUTRAL.getArmAngle()));
    coralEndEffector.setDefaultCommand(coralEndEffector.stallCoralIfDetected());

    // when both are about to collide, move elevator out of the way until the algae pivot is out of
    // the collision zone
    new Trigger(algaePivot::inCollisionZone)
        .and(new Trigger(elevator::inCollisionZone))
        .onTrue(
            elevator
                .goToHeight(() -> ElevatorConstants.kElevatorDangerHeight.plus(Meters.of(0.1)))
                .until(new Trigger(algaePivot::inCollisionZone).negate()));

    configureBindings();
    configureLeds();
  }

<<<<<<< HEAD
  private void configureLeds() {}

  private void configureBindings() {}
=======
  private void configureBindings() {
    // driver controls
    // score coral / flip off algae
    driver.y().toggleOnTrue(algaeSuperstructure.prepareClimb());
    driver.a().onTrue(algaeSuperstructure.climb());

    // --- CORAL AUTOMATED CONTROLS ---

    // coral feeding
    driver
        .rightBumper()
        .whileTrue(
            StationAlign.rotateToNearestStationTag(drivetrain, driverForward, driverStrafe)
                .alongWith(coralSuperstructure.feedCoral()));

    // coral outtake
    driver
        .rightTrigger()
        .whileTrue( // while right trigger is pressed:
            Commands.runOnce(() -> isDriverOverride = false)
                .andThen(
                    // either align to reef or coral based on how far we are away
                    // rotate to reef until we're close enough
                    ReefAlign.rotateToNearestReefTag(drivetrain, driverForward, driverStrafe)
                        .until(
                            () ->
                                ReefAlign.isWithinReefRange(
                                        drivetrain,
                                        ReefAlign
                                            .kMechanismDeadbandThreshold) // use mechanism threshold
                                    // cuz we
                                    // wanna be close before aligning
                                    // in this case
                                    && Math.hypot(
                                            driverForward.getAsDouble(), driverStrafe.getAsDouble())
                                        <= 0.05
                                    && !isDriverOverride)
                        .andThen(
                            // when we get close enough, align to reef, but only while we're close
                            // enough
                            ReefAlign.alignToReef(drivetrain, () -> queuedReefPosition)
                                .onlyWhile(
                                    () ->
                                        ReefAlign.isWithinReefRange(
                                                drivetrain, ReefAlign.kMechanismDeadbandThreshold)
                                            && Math.hypot(
                                                    driverForward.getAsDouble(),
                                                    driverStrafe.getAsDouble())
                                                <= 0.05
                                            &&
                                            // allow driver control to be taken back when
                                            // driverOverride becomes true
                                            !isDriverOverride))
                        // when we get far away, repeat the command
                        .repeatedly()
                        .alongWith( // and run the mechanism to where we need to go
                            coralSuperstructure
                                .goToSetpoint(
                                    // move arm up to avoid hitting reef until we get close to reef
                                    () -> CoralScorerSetpoint.NEUTRAL.getElevatorHeight(),
                                    () -> ElevatorArmConstants.kPreAlignAngle)
                                .until(
                                    () ->
                                        coralSuperstructure.atTargetState()
                                            && ReefAlign.isWithinReefRange(
                                                drivetrain, ReefAlign.kMechanismDeadbandThreshold))
                                .andThen(
                                    // move the elevator up but keep arm up
                                    coralSuperstructure
                                        .goToSetpoint(
                                            () -> queuedSetpoint.getElevatorHeight(),
                                            () -> ElevatorArmConstants.kPreAlignAngle)
                                        .until(() -> coralSuperstructure.atTargetState())
                                        // then move arm down to setpoint
                                        .andThen(
                                            coralSuperstructure.goToSetpoint(() -> queuedSetpoint)))
                                // and only do this while we're in the zone (when we're not, we will
                                // stay in the pre-alignment position)
                                .onlyWhile(
                                    () ->
                                        ReefAlign.isWithinReefRange(
                                                drivetrain, ReefAlign.kMechanismDeadbandThreshold)
                                            && queuedSetpoint != CoralScorerSetpoint.NEUTRAL)
                                .repeatedly())));

    driver
        .rightTrigger()
        .onFalse( // for coral scoring
            coralSuperstructure
                .goToSetpoint(() -> queuedSetpoint) // ensure we're at the setpoint
                .alongWith(coralSuperstructure.outtakeCoral()) // and outtake coral
                .until(() -> !coralSuperstructure.hasCoral()) // until we don't have coral
                .withTimeout(1) // timeout at 1 second
                .andThen(
                    // move arm up and go back down (only if we're already at the scoring setpoint
                    // state)
                    coralSuperstructure
                        .goToSetpoint(
                            () -> CoralScorerSetpoint.NEUTRAL.getElevatorHeight(),
                            () -> ElevatorArmConstants.kPreAlignAngle)
                        .until(
                            coralSuperstructure::atTargetState)) // and then resume default command
                .onlyIf(
                    () ->
                        coralSuperstructure.atTargetState()
                            && queuedSetpoint != CoralScorerSetpoint.NEUTRAL
                            && !driver
                                .povLeft()
                                .getAsBoolean())); // only if we're at the target state and are
    // ready
    // to score

    // --- ALGAE AUTOMATED CONTROLS ---

    // algae feeding
    driver.leftBumper().whileTrue(algaeSuperstructure.intakeAlgae());

    // algae outtake
    driver
        .leftTrigger()
        .whileTrue( // while left trigger is pressed:
            Commands.runOnce(() -> isDriverOverride = false)
                .andThen(
                    // rotate to nearest processor unless conditions for full alignment are met
                    ProcessorAlign.rotateToNearestProcessor(drivetrain, driverForward, driverStrafe)
                        .until(
                            () -> // conditions for full alignment: in range + driver not pressing
                                // on stick + driver override is off
                                ProcessorAlign.isWithinProcessorRange(
                                        drivetrain, ProcessorAlign.kAlignmentDeadbandRange)
                                    && Math.hypot(
                                            driverForward.getAsDouble(), driverStrafe.getAsDouble())
                                        <= 0.05
                                    && !isDriverOverride)
                        .andThen(
                            // conditions for full alignment are met, proceed with full alignment
                            ProcessorAlign.goToNearestAlign(drivetrain)
                                .onlyWhile(
                                    () ->
                                        !isDriverOverride
                                            && Math.hypot(
                                                    driverForward.getAsDouble(),
                                                    driverStrafe.getAsDouble())
                                                <= 0.05
                                            && ProcessorAlign.isWithinProcessorRange(
                                                drivetrain,
                                                ProcessorAlign.kAlignmentDeadbandRange)))
                        .repeatedly()
                        .alongWith(
                            algaeSuperstructure.goToSetpoint(
                                AlgaeSetpoint
                                    .OUTTAKE)))); // move algae intake to the correct setpoint

    driver
        .leftTrigger()
        .onFalse( // when left trigger is let go
            algaeSuperstructure
                .goToSetpoint(
                    AlgaeSetpoint.OUTTAKE) // score until we don't have algae or with 1s timeout
                .alongWith(algaeSuperstructure.outtakeAlgae())
                .until(() -> !algaeSuperstructure.hasAlgae())
                .withTimeout(1)
                .onlyIf(
                    () ->
                        algaeSuperstructure.atTargetState()
                            && !driver
                                .povLeft()
                                .getAsBoolean())); // only if algae intake is at outtake position

    // toggle driver override
    driver.povUp().onTrue(Commands.runOnce(() -> isDriverOverride = !isDriverOverride));

    /**
     * Preference 2:
     *
     * <p>Pressing right trigger down all the way performs translation-align/to-setpoint, while
     * pressing it slightly performs the rotation align
     *
     * <p>Driver has override over translation-align/to-setpoint
     */
    // new Trigger(() -> driver.getRightTriggerAxis() >= 0.8)
    //     .whileTrue(
    //         ReefAlign.alignToReef(drivetrain, () -> queuedReefPosition)
    //             .onlyWhile(
    //                 () ->
    //                     ReefAlign.isWithinReefRange(
    //                             drivetrain, ReefAlign.kMaxAlignmentDeadbandThreshold)
    //                         && Math.hypot(driverForward.getAsDouble(),
    // driverStrafe.getAsDouble())
    //                             <= 0.05)
    //             .asProxy()
    //             .repeatedly()
    //             .alongWith(
    //                 coralSuperstructure
    //                     .goToSetpoint(() -> queuedSetpoint)
    //                     .onlyWhile(
    //                         () ->
    //                             ReefAlign.isWithinReefRange(
    //                                 drivetrain, ReefAlign.kMechanismDeadbandThreshold))
    //                     .asProxy()
    //                     .repeatedly()));

    // new Trigger(() -> driver.getRightTriggerAxis() > 0.05 && driver.getRightTriggerAxis() < 0.8)
    //     .whileTrue(ReefAlign.rotateToNearestReefTag(drivetrain, driverForward, driverStrafe));

    // manip controls
    // 1 to 4 - right side L1-L4
    // 5 to 8 - left side L1-L4
    // 9 to 10 - algae low / high

    manipTrigger(1)
        .onTrue(
            Commands.runOnce(
                () -> {
                  queuedReefPosition = ReefPosition.RIGHT;
                  queuedSetpoint = CoralScorerSetpoint.L1;
                }));

    manipTrigger(2)
        .onTrue(
            Commands.runOnce(
                () -> {
                  queuedReefPosition = ReefPosition.RIGHT;
                  queuedSetpoint = CoralScorerSetpoint.L2;
                }));

    manipTrigger(3)
        .onTrue(
            Commands.runOnce(
                () -> {
                  queuedReefPosition = ReefPosition.RIGHT;
                  queuedSetpoint = CoralScorerSetpoint.L3;
                }));

    manipTrigger(4)
        .onTrue(
            Commands.runOnce(
                () -> {
                  queuedReefPosition = ReefPosition.RIGHT;
                  queuedSetpoint = CoralScorerSetpoint.L4;
                }));

    manipTrigger(5)
        .onTrue(
            Commands.runOnce(
                () -> {
                  queuedReefPosition = ReefPosition.LEFT;
                  queuedSetpoint = CoralScorerSetpoint.L1;
                }));

    manipTrigger(6)
        .onTrue(
            Commands.runOnce(
                () -> {
                  queuedReefPosition = ReefPosition.LEFT;
                  queuedSetpoint = CoralScorerSetpoint.L2;
                }));

    manipTrigger(7)
        .onTrue(
            Commands.runOnce(
                () -> {
                  queuedReefPosition = ReefPosition.LEFT;
                  queuedSetpoint = CoralScorerSetpoint.L3;
                }));

    manipTrigger(8)
        .onTrue(
            Commands.runOnce(
                () -> {
                  queuedReefPosition = ReefPosition.LEFT;
                  queuedSetpoint = CoralScorerSetpoint.L4;
                }));

    manipTrigger(9)
        .onTrue(
            Commands.runOnce(
                () -> {
                  queuedReefPosition = ReefPosition.ALGAE;
                  queuedSetpoint = CoralScorerSetpoint.ALGAE_LOW;
                }));

    manipTrigger(10)
        .onTrue(
            Commands.runOnce(
                () -> {
                  queuedReefPosition = ReefPosition.ALGAE;
                  queuedSetpoint = CoralScorerSetpoint.ALGAE_HIGH;
                }));
  }

  private Trigger manipTrigger(int button) {
    return new Trigger(() -> manipulator.getRawButton(button));
  }
>>>>>>> 9fb407b6

  public Command getAutonomousCommand() {
    return Commands.none();
  }
}<|MERGE_RESOLUTION|>--- conflicted
+++ resolved
@@ -96,12 +96,8 @@
           () -> elevator.getHeight(), () -> elevatorArm.getAngle(), () -> algaePivot.getAngle());
 
   private Leds leds = new Leds();
-<<<<<<< HEAD
   private AddressableLEDSim ledSim = new AddressableLEDSim(leds.strip);
-=======
-  private AddressableLEDSim ledSim = new AddressableLEDSim(leds.ledStrip);
   private boolean isDriverOverride = false;
->>>>>>> 9fb407b6
 
   public RobotContainer() {
 
@@ -122,6 +118,7 @@
     elevatorArm.setDefaultCommand(
         elevatorArm.goToAngle(() -> CoralScorerSetpoint.NEUTRAL.getArmAngle()));
     coralEndEffector.setDefaultCommand(coralEndEffector.stallCoralIfDetected());
+    leds.setDefaultCommand(leds.updateLeds());
 
     // when both are about to collide, move elevator out of the way until the algae pivot is out of
     // the collision zone
@@ -133,14 +130,8 @@
                 .until(new Trigger(algaePivot::inCollisionZone).negate()));
 
     configureBindings();
-    configureLeds();
   }
 
-<<<<<<< HEAD
-  private void configureLeds() {}
-
-  private void configureBindings() {}
-=======
   private void configureBindings() {
     // driver controls
     // score coral / flip off algae
@@ -435,7 +426,6 @@
   private Trigger manipTrigger(int button) {
     return new Trigger(() -> manipulator.getRawButton(button));
   }
->>>>>>> 9fb407b6
 
   public Command getAutonomousCommand() {
     return Commands.none();
