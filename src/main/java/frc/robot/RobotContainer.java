--- conflicted
+++ resolved
@@ -344,7 +344,6 @@
                         .andThen(
                             // when we get close enough, align to reef, but only while we're
                             // close enough
-<<<<<<< HEAD
                             Commands.sequence(
                                     ReefAlign.alignToPrealignReef(
                                             drivetrain, () -> queuedReefPosition)
@@ -359,17 +358,6 @@
                                                         .getTargetAngle()
                                                         .isEquivalent(
                                                             queuedSetpoint.getArmAngle())),
-=======
-                            ReefAlign.alignToTag(drivetrain, () -> queuedReefPosition)
-                                .until(
-                                    () ->
-                                        drivetrain.atPoseSetpoint(
-                                            Meters.of(0.2),
-                                            DrivetrainConstants
-                                                .kAlignmentSetpointRotationTolerance))
-                                .withTimeout(2)
-                                .andThen(
->>>>>>> 3e3e3298
                                     ReefAlign.alignToReef(drivetrain, () -> queuedReefPosition))
                                 .onlyWhile(
                                     () ->
@@ -389,7 +377,6 @@
                     coralSuperstructure
                         .goToSetpointPID(
                             () -> CoralScorerSetpoint.NEUTRAL.getElevatorHeight(),
-<<<<<<< HEAD
                             () -> queuedSetpoint.getArmAngle())
                         .until(
                             () ->
@@ -398,13 +385,6 @@
                                     && coralSuperstructure.atTargetState(
                                         CoralScorerSetpoint.NEUTRAL.getElevatorHeight(),
                                         queuedSetpoint.getArmAngle()))
-=======
-                            () -> CoralScorerSetpoint.PREALIGN.getArmAngle())
-                        .until(
-                            () ->
-                                ReefAlign.isWithinReefRange(
-                                    drivetrain, ReefAlign.kMechanismDeadbandThreshold))
->>>>>>> 3e3e3298
                         .andThen(
                             coralSuperstructure
                                 .goToSetpointProfiled(
