/* (C) Robolancers 2025 */
package frc.robot.subsystems.coralendeffector;

import static edu.wpi.first.units.Units.Millimeters;
import static edu.wpi.first.units.Units.Volts;

import edu.wpi.first.units.measure.Distance;
import edu.wpi.first.units.measure.Voltage;

// list of constants for the coral end effector
public class CoralEndEffectorConstants {
  // Motor configuration
  public static final int kMotorPort = 16;
  public static final int kTimeOfFlightId = 21;
  public static final boolean kInvertedMotor = true;
  public static final int kCurrentLimit = 40;

  // Physical constants
  public static final double kMomentOfInertia = 0.01;
  public static final double kGearing = 1;

  // Setpoints
<<<<<<< HEAD
  public static final Voltage kIntakeVoltage = Volts.of(9);
  public static final Voltage kOuttakeVoltage = Volts.of(-9);
  public static final Voltage kStallVoltage = Volts.of(0.6);
=======
  public static final Voltage kIntakeVoltage = Volts.of(8);
  public static final Voltage kOuttakeVoltage = Volts.of(-2.5);
  public static final Voltage kStallVoltage = Volts.of(0.6);
  public static final Voltage kAlgaeKnockVoltage = Volts.of(-8);
>>>>>>> 2b5f69af

  // Tuned constants
  public static final Distance kDetectionRange = Millimeters.of(100);
}<|MERGE_RESOLUTION|>--- conflicted
+++ resolved
@@ -20,16 +20,10 @@
   public static final double kGearing = 1;
 
   // Setpoints
-<<<<<<< HEAD
-  public static final Voltage kIntakeVoltage = Volts.of(9);
-  public static final Voltage kOuttakeVoltage = Volts.of(-9);
-  public static final Voltage kStallVoltage = Volts.of(0.6);
-=======
   public static final Voltage kIntakeVoltage = Volts.of(8);
   public static final Voltage kOuttakeVoltage = Volts.of(-2.5);
   public static final Voltage kStallVoltage = Volts.of(0.6);
   public static final Voltage kAlgaeKnockVoltage = Volts.of(-8);
->>>>>>> 2b5f69af
 
   // Tuned constants
   public static final Distance kDetectionRange = Millimeters.of(100);
