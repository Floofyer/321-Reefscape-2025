--- conflicted
+++ resolved
@@ -55,11 +55,7 @@
   "folder": "Paths",
   "idealStartingState": {
     "velocity": 0,
-<<<<<<< HEAD
-    "rotation": -60.3634270428952
-=======
     "rotation": -59.99999999999999
->>>>>>> 94dfeb3e
   },
   "useDefaultConstraints": true
 }