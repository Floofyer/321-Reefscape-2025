--- conflicted
+++ resolved
@@ -4,7 +4,7 @@
 import static edu.wpi.first.units.Units.Amps;
 import static edu.wpi.first.units.Units.Degrees;
 import static edu.wpi.first.units.Units.DegreesPerSecond;
-import static edu.wpi.first.units.Units.Inches;
+import static edu.wpi.first.units.Units.Meters;
 import static edu.wpi.first.units.Units.Volts;
 
 import edu.wpi.first.epilogue.Logged;
@@ -31,45 +31,25 @@
   public static final double kPivotMOI = 1; // TODO: find
   public static final Angle kPivotZeroOffsetAngle = Degrees.of(0);
 
-  // setpoint constants
-<<<<<<< HEAD
-  public static final Angle kPivotClimbThreshold = Degrees.of(45); // to be tuned
-  public static final Voltage kPivotClimbVoltage = Volts.of(-8);
-  public static final Angle kMinBlockedAngle = Degrees.of(20); // this
-  public static final Angle kMaxBlockedAngle = Degrees.of(40); // this
+  // pivot thresholds
+  public static final Angle kMinBlockedAngle = Degrees.of(20); // TODO: find these
+  public static final Angle kMaxBlockedAngle = Degrees.of(40);
 
   // pivot homing
   public static final Voltage kHomingVoltage = Volts.of(-2);
   public static final Current kHomingCurrentThreshold = Amps.of(25);
   public static final AngularVelocity kHomingVelocityThreshold = DegreesPerSecond.of(2);
 
-  // physical constants
-  public static final double kPivotGearing = 150; // this
-  public static final Distance kPivotLength = Inches.of(0.6); // this
-  public static final Angle kPivotMinAngle = Degrees.of(0);
-  public static final Angle kPivotMaxAngle = Degrees.of(180);
-  public static final Angle kPivotStartingAngle = Degrees.of(0);
-  public static final double kPivotMOI = 0.1; // this
-=======
-  public static final Angle kPivotIntakeAngle = Degrees.of(80);
-  public static final Angle kPivotOuttakeAngle = Degrees.of(90);
-  public static final Angle kPivotStoreAngle =
-      Degrees.of(70); // the angle the pivot will be at by default
-  public static final Angle kPivotClimbAngle = Degrees.of(45);
-  public static final Angle kPivotFloorAngle = Degrees.of(0);
+  // pivot climbing
+  // TODO: to be tuned
+  public static final Angle kPivotClimbThreshold = Degrees.of(45);
   public static final Voltage kPivotClimbVoltage = Volts.of(-8);
->>>>>>> 07a069d9
 
   // motor configurations
   public static final boolean kLeftInverted = false;
   public static final boolean kRightInverted = false;
   public static final int kSmartCurrentLimit = 40;
-<<<<<<< HEAD
   public static final double kPivotPositionConversionFactor = 360 / kPivotGearing;
   public static final double kPivotVelocityConversionFactor = kPivotPositionConversionFactor / 60;
-=======
-  public static final double kPivotVelocityConversionFactor = 360 / kPivotGearing;
-  public static final double kPivotPositionConversionFactor = kPivotVelocityConversionFactor / 60;
->>>>>>> 07a069d9
   public static final Voltage kNominalVoltage = Volts.of(12);
 }