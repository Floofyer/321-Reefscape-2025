--- conflicted
+++ resolved
@@ -6,6 +6,9 @@
 import edu.wpi.first.wpilibj.TimedRobot;
 import edu.wpi.first.wpilibj2.command.Command;
 import edu.wpi.first.wpilibj2.command.CommandScheduler;
+import frc.robot.commands.ProcessorAlign;
+import frc.robot.commands.ReefAlign;
+import frc.robot.commands.StationAlign;
 import frc.robot.util.VirtualSubsystem;
 
 @Logged
@@ -62,14 +65,6 @@
 
   @Override
   public void autonomousInit() {
-<<<<<<< HEAD
-=======
-    // auto init is the first time that alliance is guaranteed to be resolved, according to memory
-    // ReefAlign.loadReefAlignmentPoses();
-    // StationAlign.loadStationAlignmentPoses();
-    // ProcessorAlign.loadProcessorAlignmentPoses();
-
->>>>>>> 75b63ff1
     m_autonomousCommand = m_robotContainer.getAutonomousCommand();
 
     if (m_autonomousCommand != null) {
@@ -85,14 +80,6 @@
 
   @Override
   public void teleopInit() {
-<<<<<<< HEAD
-=======
-    // alliance is also available here, for testing without needing to enable auto first
-    // ReefAlign.loadReefAlignmentPoses();
-    // StationAlign.loadStationAlignmentPoses();
-    // ProcessorAlign.loadProcessorAlignmentPoses();
-
->>>>>>> 75b63ff1
     if (m_autonomousCommand != null) {
       m_autonomousCommand.cancel();
     }
