{
<<<<<<< HEAD
=======
  "Keyboard 0 Settings": {
    "window": {
      "visible": true
    }
  },
>>>>>>> 6f47aeec
  "keyboardJoysticks": [
    {
      "axisConfig": [
        {
          "decKey": 65,
          "incKey": 68
        },
        {
          "decKey": 87,
          "incKey": 83
        },
        {
          "decKey": 49,
          "incKey": 50
        },
        {
          "decKey": 45,
          "incKey": 61
        }
      ],
      "axisCount": 4,
      "buttonCount": 10,
      "buttonKeys": [
        46,
        59,
        80,
        48,
        77,
        75,
        73,
        56,
        44,
        76
      ],
      "povConfig": [
        {
          "key0": 328,
          "key135": 323,
          "key180": 322,
          "key225": 321,
          "key270": 324,
          "key315": 327,
          "key45": 329,
          "key90": 326
        }
      ],
      "povCount": 1
    },
    {
      "axisConfig": [
        {
          "decKey": 74
        }
      ],
      "axisCount": 2,
      "buttonCount": 4,
      "buttonKeys": [
        -1,
        -1,
        -1,
        47
      ],
      "povCount": 0
    },
    {
      "axisConfig": [
        {
          "decKey": 263,
          "incKey": 262
        },
        {
          "decKey": 265,
          "incKey": 264
        }
      ],
      "axisCount": 2,
      "buttonCount": 6,
      "buttonKeys": [
        260,
        268,
        266,
        261,
        269,
        267
      ],
      "povCount": 0
    },
    {
      "axisCount": 0,
      "buttonCount": 0,
      "povCount": 0
    }
  ]
}<|MERGE_RESOLUTION|>--- conflicted
+++ resolved
@@ -1,12 +1,9 @@
 {
-<<<<<<< HEAD
-=======
   "Keyboard 0 Settings": {
     "window": {
       "visible": true
     }
   },
->>>>>>> 6f47aeec
   "keyboardJoysticks": [
     {
       "axisConfig": [
