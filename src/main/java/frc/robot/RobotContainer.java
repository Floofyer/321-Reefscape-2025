/* (C) Robolancers 2025 */
package frc.robot;

import edu.wpi.first.epilogue.Logged;
<<<<<<< HEAD
import edu.wpi.first.wpilibj.RobotBase;
import edu.wpi.first.wpilibj2.command.Command;
import edu.wpi.first.wpilibj2.command.Commands;
import edu.wpi.first.wpilibj2.command.button.CommandXboxController;
import frc.robot.subsystems.drivetrain.Drivetrain;
import frc.robot.subsystems.drivetrain.DrivetrainSim;
import frc.robot.subsystems.drivetrain.SwerveDrive;
import frc.robot.subsystems.drivetrain.TunerConstants;
=======
import edu.wpi.first.wpilibj2.command.Command;
import edu.wpi.first.wpilibj2.command.Commands;
import edu.wpi.first.wpilibj2.command.button.CommandXboxController;
import frc.robot.subsystems.algaeIntakePivot.AlgaeIntakePivot;
import frc.robot.subsystems.algaeIntakeRollers.AlgaeIntakeRollers;
import frc.robot.subsystems.coralendeffector.CoralEndEffector;
import frc.robot.subsystems.elevator.Elevator;
import frc.robot.subsystems.elevatorarm.ElevatorArm;
>>>>>>> 6dfa6f3b

@Logged
public class RobotContainer {

<<<<<<< HEAD
  SwerveDrive drivetrain;
  CommandXboxController driverController = new CommandXboxController(0);

  public RobotContainer() {
    drivetrain =
        RobotBase.isReal()
            ? new Drivetrain(
                TunerConstants.kTunerDrivetrain.getDriveTrainConstants(),
                TunerConstants.kTunerDrivetrain.getModuleConstants())
            : new DrivetrainSim();
=======
  private AlgaeIntakePivot algaePivot = AlgaeIntakePivot.create();
  private AlgaeIntakeRollers algaeRollers = AlgaeIntakeRollers.create();
  private CoralEndEffector coralEndEffector = CoralEndEffector.create();
  private ElevatorArm elevatorArm = ElevatorArm.create();
  private Elevator elevator = Elevator.create();

  private CommandXboxController driver = new CommandXboxController(0);
  private CommandXboxController manipulator = new CommandXboxController(1);

  public RobotContainer() {
>>>>>>> 6dfa6f3b

    configureBindings();
  }

  private void configureBindings() {}

  public Command getAutonomousCommand() {
    return Commands.none();
  }
}<|MERGE_RESOLUTION|>--- conflicted
+++ resolved
@@ -2,41 +2,20 @@
 package frc.robot;
 
 import edu.wpi.first.epilogue.Logged;
-<<<<<<< HEAD
-import edu.wpi.first.wpilibj.RobotBase;
-import edu.wpi.first.wpilibj2.command.Command;
-import edu.wpi.first.wpilibj2.command.Commands;
-import edu.wpi.first.wpilibj2.command.button.CommandXboxController;
-import frc.robot.subsystems.drivetrain.Drivetrain;
-import frc.robot.subsystems.drivetrain.DrivetrainSim;
-import frc.robot.subsystems.drivetrain.SwerveDrive;
-import frc.robot.subsystems.drivetrain.TunerConstants;
-=======
 import edu.wpi.first.wpilibj2.command.Command;
 import edu.wpi.first.wpilibj2.command.Commands;
 import edu.wpi.first.wpilibj2.command.button.CommandXboxController;
 import frc.robot.subsystems.algaeIntakePivot.AlgaeIntakePivot;
 import frc.robot.subsystems.algaeIntakeRollers.AlgaeIntakeRollers;
 import frc.robot.subsystems.coralendeffector.CoralEndEffector;
+import frc.robot.subsystems.drivetrain.SwerveDrive;
 import frc.robot.subsystems.elevator.Elevator;
 import frc.robot.subsystems.elevatorarm.ElevatorArm;
->>>>>>> 6dfa6f3b
 
 @Logged
 public class RobotContainer {
 
-<<<<<<< HEAD
-  SwerveDrive drivetrain;
-  CommandXboxController driverController = new CommandXboxController(0);
-
-  public RobotContainer() {
-    drivetrain =
-        RobotBase.isReal()
-            ? new Drivetrain(
-                TunerConstants.kTunerDrivetrain.getDriveTrainConstants(),
-                TunerConstants.kTunerDrivetrain.getModuleConstants())
-            : new DrivetrainSim();
-=======
+  private SwerveDrive drivetrain = SwerveDrive.create();
   private AlgaeIntakePivot algaePivot = AlgaeIntakePivot.create();
   private AlgaeIntakeRollers algaeRollers = AlgaeIntakeRollers.create();
   private CoralEndEffector coralEndEffector = CoralEndEffector.create();
@@ -47,7 +26,6 @@
   private CommandXboxController manipulator = new CommandXboxController(1);
 
   public RobotContainer() {
->>>>>>> 6dfa6f3b
 
     configureBindings();
   }
