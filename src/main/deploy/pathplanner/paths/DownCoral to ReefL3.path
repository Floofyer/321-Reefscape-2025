--- conflicted
+++ resolved
@@ -55,11 +55,7 @@
   "folder": "Paths",
   "idealStartingState": {
     "velocity": 0.0,
-<<<<<<< HEAD
     "rotation": 52.13213956943584
-=======
-    "rotation": -125.00000000000001
->>>>>>> 94dfeb3e
   },
   "useDefaultConstraints": true
 }