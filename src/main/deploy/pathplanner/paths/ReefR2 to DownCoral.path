--- conflicted
+++ resolved
@@ -16,12 +16,12 @@
     },
     {
       "anchor": {
-        "x": 1.5823770491803275,
-        "y": 0.6744364754098353
+        "x": 1.17,
+        "y": 1.0804999999999996
       },
       "prevControl": {
-        "x": 4.867008196721311,
-        "y": 0.5185963114754075
+        "x": 4.454631147540983,
+        "y": 0.9246598360655718
       },
       "nextControl": null,
       "isLocked": false,
@@ -40,8 +40,8 @@
     }
   ],
   "globalConstraints": {
-    "maxVelocity": 3.0,
-    "maxAcceleration": 3.0,
+    "maxVelocity": 4.5,
+    "maxAcceleration": 3.5,
     "maxAngularVelocity": 540.0,
     "maxAngularAcceleration": 720.0,
     "nominalVoltage": 12.0,
@@ -49,11 +49,7 @@
   },
   "goalEndState": {
     "velocity": 0,
-<<<<<<< HEAD
     "rotation": 52.13213956943584
-=======
-    "rotation": 55.0
->>>>>>> 251f047b
   },
   "reversed": false,
   "folder": "Paths",
