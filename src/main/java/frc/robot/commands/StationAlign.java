/* (C) Robolancers 2025 */
package frc.robot.commands;

import static edu.wpi.first.units.Units.Inches;
import static edu.wpi.first.units.Units.Meter;

import edu.wpi.first.apriltag.AprilTag;
import edu.wpi.first.math.geometry.Pose2d;
import edu.wpi.first.math.geometry.Pose3d;
import edu.wpi.first.math.geometry.Rotation2d;
import edu.wpi.first.math.geometry.Transform2d;
import edu.wpi.first.units.measure.Distance;
import edu.wpi.first.wpilibj.DriverStation;
import edu.wpi.first.wpilibj.DriverStation.Alliance;
import edu.wpi.first.wpilibj2.command.Command;
import frc.robot.RobotConstants;
import frc.robot.subsystems.drivetrain.SwerveDrive;
import frc.robot.util.MyAlliance;
import java.util.HashMap;
import java.util.List;
import java.util.Map;
import java.util.Optional;
import java.util.function.DoubleSupplier;

public class StationAlign {

  public static final Map<Integer, Pose2d> stationPoses = new HashMap<>();

<<<<<<< HEAD
  private static final Distance kStationDistance = Inches.of(17.875);
  private static final Rotation2d kStationAlignmentRotation = Rotation2d.kZero;

  private static final Transform2d kStationAlignTransform =
      new Transform2d(kStationDistance, Meter.zero(), kStationAlignmentRotation);
=======
  private static final Distance kStationDistance = Inches.of(14);
  private static final Rotation2d kStationAlignmentRotation = Rotation2d.fromDegrees(0);
>>>>>>> 793390af

  private static final List<Integer> blueStationTagIDs = List.of(12, 13);
  private static final List<Integer> redStationTagIDs = List.of(1, 2);

  private static final Distance kStationLeftAlignDistance = Inches.of(0);
  private static final Distance kStationRightAlignDistance = Inches.of(0);

  private static final List<AprilTag> blueStationTags =
      RobotConstants.kAprilTagFieldLayout.getTags().stream()
          .filter(tag -> blueStationTagIDs.contains(tag.ID))
          .toList();
  private static final List<AprilTag> redStationTags =
      RobotConstants.kAprilTagFieldLayout.getTags().stream()
          .filter(tag -> redStationTagIDs.contains(tag.ID))
          .toList();

  /**
   * This method is run during Robot#autonomousInit() and Robot#teleopInit() to save computations,
   * only the station poses are loaded
   */
  public static void loadStationAlignmentPoses() {
    List<Integer> stationTagIds = MyAlliance.isRed() ? redStationTagIDs : blueStationTagIDs;
    for (Integer id : stationTagIds) {
      stationPoses.computeIfAbsent(id, StationAlign::getNearestCenterAlign);
    }
  }

  /**
   * Finds the pose of the nearest station tag
   *
   * @param robotPose the pose of the robot to find the nearest station tag pose for
   * @return null if robot alliance is unknown, otherwise a valid station tag pose
   */
  public static Pose2d getNearestStationPose(Pose2d robotPose) {
    // `Optional` means the Alliance may not exist yet, which must be handled to proceed
    Optional<Alliance> alliance = DriverStation.getAlliance();

    if (alliance.isEmpty()) return null;

    List<AprilTag> stationTags =
        alliance.get().equals(Alliance.Red) ? redStationTags : blueStationTags;

    return robotPose.nearest(stationTags.stream().map(tag -> tag.pose.toPose2d()).toList());
  }

  /**
   * Finds the ID of the nearest station tag on the alliance side
   *
   * @param robotPose the pose of the robot to find the nearest station tag ID for
   * @return -1 if robot alliance is unknown, otherwise a valid station tag ID
   */
  public static int getNearestStationID(Pose2d robotPose) {
    Pose2d nearest = getNearestStationPose(robotPose);

    // handle the null that getNearestStationPose() may return when robot alliance is unknown
    if (nearest == null) return -1;

    return RobotConstants.kAprilTagFieldLayout.getTags().stream()
        .filter(tag -> tag.pose.toPose2d().equals(nearest))
        .toList()
        .get(0)
        .ID;
  }

  /**
   * Intended for aligning to the station
   *
   * @param stationTagID a valid station tag ID
   * @return null if no station tag of the ID specified is found, otherwise a valid robot pose
   *     aligned with the center of the nearest station tag
   */
  private static Pose2d getNearestCenterAlign(int stationTagID) {
    // `Optional` here means there may not be a tag with the specified ID, again must be handled
    Optional<Pose3d> tagPose = RobotConstants.kAprilTagFieldLayout.getTagPose(stationTagID);

    if (tagPose.isEmpty()) return null;

    Pose2d aprilTagPose = tagPose.get().toPose2d();

    Pose2d resultPose =
        aprilTagPose.plus(
            new Transform2d(kStationDistance, Meter.zero(), kStationAlignmentRotation));

    return resultPose;
  }

  private static Pose2d getNearestRightAlign(int stationTagID) {
    // `Optional` here means there may not be a tag with the specified ID, again must be handled
    Optional<Pose3d> tagPose = RobotConstants.kAprilTagFieldLayout.getTagPose(stationTagID);

    if (tagPose.isEmpty()) return null;

    Pose2d aprilTagPose = tagPose.get().toPose2d();

    Pose2d resultPose =
        aprilTagPose.plus(
            new Transform2d(kStationDistance, kStationRightAlignDistance, kStationAlignmentRotation));

    return resultPose;
  }

  private static Pose2d getNearestLeftAlign(int stationTagID) {
    // `Optional` here means there may not be a tag with the specified ID, again must be handled
    Optional<Pose3d> tagPose = RobotConstants.kAprilTagFieldLayout.getTagPose(stationTagID);

    if (tagPose.isEmpty()) return null;

    Pose2d aprilTagPose = tagPose.get().toPose2d();

    Pose2d resultPose =
        aprilTagPose.plus(
            new Transform2d(kStationDistance, kStationLeftAlignDistance, kStationAlignmentRotation));

    return resultPose;
  }

  /** Drives to align against the center of the nearest station, no manual driving */
  public static Command goToNearestCenterAlign(SwerveDrive swerveDrive) {
    return swerveDrive.driveToFieldPose(
        () -> getNearestCenterAlign(getNearestStationID(swerveDrive.getPose())));
  }

  public static Command goToNearestRightAlign(SwerveDrive swerveDrive) {
    return swerveDrive.driveToFieldPose(
        () -> getNearestRightAlign(getNearestStationID(swerveDrive.getPose())));
  }

  public static Command goToNearestLeftAlign(SwerveDrive swerveDrive) {
    return swerveDrive.driveToFieldPose(
        () -> getNearestLeftAlign(getNearestStationID(swerveDrive.getPose())));
  }

  /** Maintain translational driving while rotating toward the nearest station tag */
  public static Command rotateToNearestStationTag(
      SwerveDrive swerveDrive, DoubleSupplier x, DoubleSupplier y) {
    return swerveDrive.driveFixedHeading(
        x,
        y,
        () ->
            getNearestStationPose(swerveDrive.getPose())
                .getRotation()
                .plus(kStationAlignmentRotation));
  }
}<|MERGE_RESOLUTION|>--- conflicted
+++ resolved
@@ -26,16 +26,8 @@
 
   public static final Map<Integer, Pose2d> stationPoses = new HashMap<>();
 
-<<<<<<< HEAD
   private static final Distance kStationDistance = Inches.of(17.875);
   private static final Rotation2d kStationAlignmentRotation = Rotation2d.kZero;
-
-  private static final Transform2d kStationAlignTransform =
-      new Transform2d(kStationDistance, Meter.zero(), kStationAlignmentRotation);
-=======
-  private static final Distance kStationDistance = Inches.of(14);
-  private static final Rotation2d kStationAlignmentRotation = Rotation2d.fromDegrees(0);
->>>>>>> 793390af
 
   private static final List<Integer> blueStationTagIDs = List.of(12, 13);
   private static final List<Integer> redStationTagIDs = List.of(1, 2);
@@ -132,7 +124,8 @@
 
     Pose2d resultPose =
         aprilTagPose.plus(
-            new Transform2d(kStationDistance, kStationRightAlignDistance, kStationAlignmentRotation));
+            new Transform2d(
+                kStationDistance, kStationRightAlignDistance, kStationAlignmentRotation));
 
     return resultPose;
   }
@@ -147,7 +140,8 @@
 
     Pose2d resultPose =
         aprilTagPose.plus(
-            new Transform2d(kStationDistance, kStationLeftAlignDistance, kStationAlignmentRotation));
+            new Transform2d(
+                kStationDistance, kStationLeftAlignDistance, kStationAlignmentRotation));
 
     return resultPose;
   }
