--- conflicted
+++ resolved
@@ -48,13 +48,8 @@
     "unlimited": false
   },
   "goalEndState": {
-<<<<<<< HEAD
-    "velocity": 0,
+    "velocity": 1.5,
     "rotation": -52.76104810819125
-=======
-    "velocity": 1.5,
-    "rotation": 127.00000000000001
->>>>>>> 94dfeb3e
   },
   "reversed": false,
   "folder": "Paths",
