{
<<<<<<< HEAD
  "Keyboard 0 Settings": {
    "window": {
      "visible": true
    }
  },
=======
>>>>>>> 7efe9883
  "System Joysticks": {
    "window": {
      "enabled": false
    }
  },
  "keyboardJoysticks": [
    {
      "axisConfig": [
        {
          "decKey": 65,
          "incKey": 68
        },
        {
          "decKey": 87,
          "incKey": 83
        },
        {
          "decKey": 69,
          "decayRate": 0.0,
          "incKey": 82,
          "keyRate": 0.009999999776482582
        },
        {
          "decKey": 45,
          "incKey": 61
        }
      ],
      "axisCount": 4,
      "buttonCount": 10,
      "buttonKeys": [
        46,
        59,
        80,
        48,
        77,
        75,
        73,
        56,
        44,
        76
      ],
      "povConfig": [
        {
          "key0": 328,
          "key135": 323,
          "key180": 322,
          "key225": 321,
          "key270": 324,
          "key315": 327,
          "key45": 329,
          "key90": 326
        }
      ],
      "povCount": 1
    },
    {
      "axisConfig": [
        {
          "decKey": 74
        }
      ],
      "axisCount": 2,
      "buttonCount": 4,
      "buttonKeys": [
        -1,
        -1,
        -1,
        47
      ],
      "povCount": 0
    },
    {
      "axisConfig": [
        {
          "decKey": 263,
          "incKey": 262
        },
        {
          "decKey": 265,
          "incKey": 264
        }
      ],
      "axisCount": 2,
      "buttonCount": 6,
      "buttonKeys": [
        260,
        268,
        266,
        261,
        269,
        267
      ],
      "povCount": 0
    },
    {
      "axisCount": 0,
      "buttonCount": 0,
      "povCount": 0
    }
  ],
  "robotJoysticks": [
    {
      "guid": "Keyboard0"
    }
  ]
}<|MERGE_RESOLUTION|>--- conflicted
+++ resolved
@@ -1,12 +1,9 @@
 {
-<<<<<<< HEAD
-  "Keyboard 0 Settings": {
+  "System Joysticks": {
     "window": {
-      "visible": true
+      "enabled": false
     }
   },
-=======
->>>>>>> 7efe9883
   "System Joysticks": {
     "window": {
       "enabled": false
